{
    "name": "@elizaos/plugin-akash",
<<<<<<< HEAD
    "version": "0.1.9",
=======
    "version": "0.1.8-alpha.1",
>>>>>>> d5f2924d
    "description": "Akash Network Plugin for Eliza",
    "main": "dist/index.js",
    "types": "dist/index.d.ts",
    "type": "module",
    "scripts": {
        "build": "tsup",
        "dev": "tsup --watch",
        "clean": "rm -rf dist",
        "lint:fix": "eslint . --fix",
        "test": "vitest",
        "test:watch": "vitest watch",
        "test:coverage": "vitest run --coverage",
        "test:ui": "vitest --ui"
    },
    "dependencies": {
        "@akashnetwork/akash-api": "^1.4.0",
        "@akashnetwork/akashjs": "0.10.1",
        "@cosmjs/proto-signing": "^0.31.3",
        "@cosmjs/stargate": "0.31.3",
        "@elizaos/core": "workspace:*",
        "@types/js-yaml": "^4.0.9",
        "zod": "^3.22.4",
        "axios": "^1.7.9",
        "dotenv": "^16.4.1",
        "jsrsasign": "^11.1.0",
        "node-fetch": "^2.7.0",
        "chalk": "^5.3.0",
        "cli-table3": "^0.6.3",
        "ora": "^8.0.1"
    },
    "devDependencies": {
        "@types/dotenv": "^8.2.0",
        "@types/jest": "^29.5.11",
        "@types/js-yaml": "^4.0.9",
        "@types/node": "^20.10.5",
        "@typescript-eslint/eslint-plugin": "^6.15.0",
        "@typescript-eslint/parser": "^6.15.0",
        "@vitest/coverage-v8": "^0.34.6",
        "@vitest/ui": "^0.34.6",
        "eslint": "^9.16.0",
        "tsup": "^8.0.1",
        "typescript": "^5.3.3",
        "vite": "^5.0.10",
        "vite-tsconfig-paths": "^4.2.2",
        "vitest": "^0.34.6"
    },
    "peerDependencies": {
        "@elizaos/core": "workspace:*"
    }
}<|MERGE_RESOLUTION|>--- conflicted
+++ resolved
@@ -1,57 +1,53 @@
 {
-    "name": "@elizaos/plugin-akash",
-<<<<<<< HEAD
-    "version": "0.1.9",
-=======
-    "version": "0.1.8-alpha.1",
->>>>>>> d5f2924d
-    "description": "Akash Network Plugin for Eliza",
-    "main": "dist/index.js",
-    "types": "dist/index.d.ts",
-    "type": "module",
-    "scripts": {
-        "build": "tsup",
-        "dev": "tsup --watch",
-        "clean": "rm -rf dist",
-        "lint:fix": "eslint . --fix",
-        "test": "vitest",
-        "test:watch": "vitest watch",
-        "test:coverage": "vitest run --coverage",
-        "test:ui": "vitest --ui"
-    },
-    "dependencies": {
-        "@akashnetwork/akash-api": "^1.4.0",
-        "@akashnetwork/akashjs": "0.10.1",
-        "@cosmjs/proto-signing": "^0.31.3",
-        "@cosmjs/stargate": "0.31.3",
-        "@elizaos/core": "workspace:*",
-        "@types/js-yaml": "^4.0.9",
-        "zod": "^3.22.4",
-        "axios": "^1.7.9",
-        "dotenv": "^16.4.1",
-        "jsrsasign": "^11.1.0",
-        "node-fetch": "^2.7.0",
-        "chalk": "^5.3.0",
-        "cli-table3": "^0.6.3",
-        "ora": "^8.0.1"
-    },
-    "devDependencies": {
-        "@types/dotenv": "^8.2.0",
-        "@types/jest": "^29.5.11",
-        "@types/js-yaml": "^4.0.9",
-        "@types/node": "^20.10.5",
-        "@typescript-eslint/eslint-plugin": "^6.15.0",
-        "@typescript-eslint/parser": "^6.15.0",
-        "@vitest/coverage-v8": "^0.34.6",
-        "@vitest/ui": "^0.34.6",
-        "eslint": "^9.16.0",
-        "tsup": "^8.0.1",
-        "typescript": "^5.3.3",
-        "vite": "^5.0.10",
-        "vite-tsconfig-paths": "^4.2.2",
-        "vitest": "^0.34.6"
-    },
-    "peerDependencies": {
-        "@elizaos/core": "workspace:*"
-    }
+	"name": "@elizaos/plugin-akash",
+	"version": "0.1.9",
+	"description": "Akash Network Plugin for Eliza",
+	"main": "dist/index.js",
+	"types": "dist/index.d.ts",
+	"type": "module",
+	"scripts": {
+		"build": "tsup",
+		"dev": "tsup --watch",
+		"clean": "rm -rf dist",
+		"lint:fix": "eslint . --fix",
+		"test": "vitest",
+		"test:watch": "vitest watch",
+		"test:coverage": "vitest run --coverage",
+		"test:ui": "vitest --ui"
+	},
+	"dependencies": {
+		"@akashnetwork/akash-api": "^1.4.0",
+		"@akashnetwork/akashjs": "0.10.1",
+		"@cosmjs/proto-signing": "^0.31.3",
+		"@cosmjs/stargate": "0.31.3",
+		"@elizaos/core": "workspace:*",
+		"@types/js-yaml": "^4.0.9",
+		"zod": "^3.22.4",
+		"axios": "^1.7.9",
+		"dotenv": "^16.4.1",
+		"jsrsasign": "^11.1.0",
+		"node-fetch": "^2.7.0",
+		"chalk": "^5.3.0",
+		"cli-table3": "^0.6.3",
+		"ora": "^8.0.1"
+	},
+	"devDependencies": {
+		"@types/dotenv": "^8.2.0",
+		"@types/jest": "^29.5.11",
+		"@types/js-yaml": "^4.0.9",
+		"@types/node": "^20.10.5",
+		"@typescript-eslint/eslint-plugin": "^6.15.0",
+		"@typescript-eslint/parser": "^6.15.0",
+		"@vitest/coverage-v8": "^0.34.6",
+		"@vitest/ui": "^0.34.6",
+		"eslint": "^9.16.0",
+		"tsup": "^8.0.1",
+		"typescript": "^5.3.3",
+		"vite": "^5.0.10",
+		"vite-tsconfig-paths": "^4.2.2",
+		"vitest": "^0.34.6"
+	},
+	"peerDependencies": {
+		"@elizaos/core": "workspace:*"
+	}
 }