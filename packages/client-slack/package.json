{
    "name": "@elizaos/client-slack",
<<<<<<< HEAD
    "version": "0.1.9",
=======
    "version": "0.1.8-alpha.1",
>>>>>>> d5f2924d
    "description": "Slack client plugin for Eliza framework",
    "type": "module",
    "main": "dist/index.js",
    "module": "dist/index.js",
    "types": "dist/index.d.ts",
    "exports": {
        "./package.json": "./package.json",
        ".": {
            "import": {
                "@elizaos/source": "./src/index.ts",
                "types": "./dist/index.d.ts",
                "default": "./dist/index.js"
            }
        }
    },
    "files": [
        "dist"
    ],
    "scripts": {
        "build": "tsup src/index.ts --format esm --dts",
        "test": "vitest run",
        "test:watch": "vitest",
        "clean": "rimraf dist",
        "dev": "tsup src/index.ts --watch",
        "example": "ts-node src/examples/standalone-example.ts",
        "example:attachment": "ts-node src/examples/standalone-attachment.ts",
        "example:summarize": "ts-node src/examples/standalone-summarize.ts",
        "example:transcribe": "ts-node src/examples/standalone-transcribe.ts"
    },
    "dependencies": {
        "@elizaos/core": "workspace:*",
        "@ffmpeg-installer/ffmpeg": "^1.1.0",
        "@slack/events-api": "^3.0.1",
        "@slack/web-api": "^6.8.1",
        "body-parser": "^1.20.2",
        "dotenv": "^16.0.3",
        "express": "^4.18.2",
        "fluent-ffmpeg": "^2.1.2",
        "node-fetch": "^2.6.9"
    },
    "devDependencies": {
        "@types/express": "^4.17.21",
        "@types/fluent-ffmpeg": "^2.1.24",
        "@types/node": "^18.15.11",
        "rimraf": "^5.0.0",
        "tsup": "^6.7.0",
        "typescript": "^5.0.3",
        "vitest": "^1.2.1"
    },
    "engines": {
        "node": ">=14.0.0"
    }
}<|MERGE_RESOLUTION|>--- conflicted
+++ resolved
@@ -1,60 +1,56 @@
 {
-    "name": "@elizaos/client-slack",
-<<<<<<< HEAD
-    "version": "0.1.9",
-=======
-    "version": "0.1.8-alpha.1",
->>>>>>> d5f2924d
-    "description": "Slack client plugin for Eliza framework",
-    "type": "module",
-    "main": "dist/index.js",
-    "module": "dist/index.js",
-    "types": "dist/index.d.ts",
-    "exports": {
-        "./package.json": "./package.json",
-        ".": {
-            "import": {
-                "@elizaos/source": "./src/index.ts",
-                "types": "./dist/index.d.ts",
-                "default": "./dist/index.js"
-            }
-        }
-    },
-    "files": [
-        "dist"
-    ],
-    "scripts": {
-        "build": "tsup src/index.ts --format esm --dts",
-        "test": "vitest run",
-        "test:watch": "vitest",
-        "clean": "rimraf dist",
-        "dev": "tsup src/index.ts --watch",
-        "example": "ts-node src/examples/standalone-example.ts",
-        "example:attachment": "ts-node src/examples/standalone-attachment.ts",
-        "example:summarize": "ts-node src/examples/standalone-summarize.ts",
-        "example:transcribe": "ts-node src/examples/standalone-transcribe.ts"
-    },
-    "dependencies": {
-        "@elizaos/core": "workspace:*",
-        "@ffmpeg-installer/ffmpeg": "^1.1.0",
-        "@slack/events-api": "^3.0.1",
-        "@slack/web-api": "^6.8.1",
-        "body-parser": "^1.20.2",
-        "dotenv": "^16.0.3",
-        "express": "^4.18.2",
-        "fluent-ffmpeg": "^2.1.2",
-        "node-fetch": "^2.6.9"
-    },
-    "devDependencies": {
-        "@types/express": "^4.17.21",
-        "@types/fluent-ffmpeg": "^2.1.24",
-        "@types/node": "^18.15.11",
-        "rimraf": "^5.0.0",
-        "tsup": "^6.7.0",
-        "typescript": "^5.0.3",
-        "vitest": "^1.2.1"
-    },
-    "engines": {
-        "node": ">=14.0.0"
-    }
+	"name": "@elizaos/client-slack",
+	"version": "0.1.9",
+	"description": "Slack client plugin for Eliza framework",
+	"type": "module",
+	"main": "dist/index.js",
+	"module": "dist/index.js",
+	"types": "dist/index.d.ts",
+	"exports": {
+		"./package.json": "./package.json",
+		".": {
+			"import": {
+				"@elizaos/source": "./src/index.ts",
+				"types": "./dist/index.d.ts",
+				"default": "./dist/index.js"
+			}
+		}
+	},
+	"files": [
+		"dist"
+	],
+	"scripts": {
+		"build": "tsup src/index.ts --format esm --dts",
+		"test": "vitest run",
+		"test:watch": "vitest",
+		"clean": "rimraf dist",
+		"dev": "tsup src/index.ts --watch",
+		"example": "ts-node src/examples/standalone-example.ts",
+		"example:attachment": "ts-node src/examples/standalone-attachment.ts",
+		"example:summarize": "ts-node src/examples/standalone-summarize.ts",
+		"example:transcribe": "ts-node src/examples/standalone-transcribe.ts"
+	},
+	"dependencies": {
+		"@elizaos/core": "workspace:*",
+		"@ffmpeg-installer/ffmpeg": "^1.1.0",
+		"@slack/events-api": "^3.0.1",
+		"@slack/web-api": "^6.8.1",
+		"body-parser": "^1.20.2",
+		"dotenv": "^16.0.3",
+		"express": "^4.18.2",
+		"fluent-ffmpeg": "^2.1.2",
+		"node-fetch": "^2.6.9"
+	},
+	"devDependencies": {
+		"@types/express": "^4.17.21",
+		"@types/fluent-ffmpeg": "^2.1.24",
+		"@types/node": "^18.15.11",
+		"rimraf": "^5.0.0",
+		"tsup": "^6.7.0",
+		"typescript": "^5.0.3",
+		"vitest": "^1.2.1"
+	},
+	"engines": {
+		"node": ">=14.0.0"
+	}
 }