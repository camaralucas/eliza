--- conflicted
+++ resolved
@@ -25,11 +25,8 @@
         "lint:fix": "biome check --apply .",
         "format": "biome format .",
         "format:fix": "biome format --write ."
-<<<<<<< HEAD
-=======
     },
     "publishConfig": {
         "access": "public"
->>>>>>> 2dbf2cc0
     }
 }